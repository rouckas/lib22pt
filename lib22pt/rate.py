import numpy as np

# 2013-10-31 Added MultiRate class, simplified fitting methods, removed full_output parameter
# 2014-12-18 Add loading of Frequency, Integration time and Iterations, calculate lower
#            bound on errors from Poisson distribution
# 2015-01-28 Simplified fitting again. Needs more work
# 2015-03-02 Added functions for number density calculation

<<<<<<< HEAD
=======
def concentration(temp, Paml22PT, f_22PT, PamlSIS=0., f_SIS=0., amltemp=300):
    """Calculate number density in cm^-3 from pressure in Pa"""
    k_B = 1.3806488e-23
    # check the role of amltemp
    return (Paml22PT*f_22PT + PamlSIS*f_SIS)/k_B/np.sqrt(amltemp*temp)/10000

def concentrationD2(temp, Paml22PT, PamlSIS=0., f_D2_22PT=56, f_D2_SIS = 1.4):
    return concentration(temp, Paml22PT, f_D2_22PT, PamlSIS, f_D2_SIS)

def concentrationH2(temp, Paml22PT, PamlSIS, f_H2_22PT=38.2, f_H2_SIS=1.4):
    return concentration(temp, Paml22PT, f_H2_22PT, PamlSIS, f_H2_SIS)

def concentrationHe(temp, Paml22PT, PamlSIS, f_He_22PT=140.):
    #f_22PT = 140.      # calibration from 2013-02-22
    f_SIS = 5.          # rough estimate, mostly negligible
    return concentration(temp, Paml22PT, f_He_22PT, PamlSIS, f_SIS)

>>>>>>> 8a8aa18d
_verbosity = 2
def set_verbosity(level):
    """
        0: serious/unrecoverable error
        1: recoverable error
        2: warning
        3: information
    """
    global _verbosity
    _verbosity = level

def warn(message, level):
    if level <= _verbosity:
        print(message)


def fitter(p0, errfunc, args):

    from lmfit import minimize
    result = minimize(errfunc, p0, args=args)

    if not result.success:
        msg = " Optimal parameters not found: " + result.message
        raise RuntimeError(msg)

    for i, name in enumerate(result.var_names):
        if result.params[name].value == result.init_vals[i]:
            warn("Warning: fitter: parameter \"%s\" was not changed, it is probably redundant"%name, 2)

    from scipy.stats import chi2
    chi = chi2.cdf(result.redchi, result.nfree)
    if chi > 0.5: pval = -(1-chi)*2
    else: pval = chi*2
    pval = chi
    return result.params, pval, result

def dict2Params(dic):
    from lmfit import Parameters
    p = Parameters()
    for key, val in dic.items():
        p.add(key, value=val)
    return p


class Rate:
    def __init__(self, fname, full_data=False, skip_iter=[]):
        import re
        fr = open(fname)

        state = 0
        npoints = 0
        nions = 0

        pointno = 0
        iterno = 0

        ioniter = []
        ionname = []
        frequency = 0
        integration = 0

        poisson_error = True
        # 0 init
        # 1 read time
        # 2 read data

        for line in fr:
            toks = line.split()
            if len(toks) == 0:
                continue
            if state == 0:
                if re.search("Frequency=", line):
                    frequency = float(re.search("Frequency=([0-9.]+)", line).group(1))
                if re.search("Integration time \(s\)", line):
                    integration = float(re.search("Integration time \(s\)=([0-9.]+)", line).group(1))
                if re.search("Number of Points=", line):
                    npoints = int(re.search("Number of Points=(\d+)", line).group(1))
                if re.search("Number of Iterations=", line):
                    self.niter = int(re.search("Number of Iterations=(\d+)", line).group(1))
                if toks[0] == "[Ion":
                    nions += 1
                if re.search("^Iterations=", line) :
                    ioniter.append(int(re.search("Iterations=(\d+)", line).group(1)))
                if re.search("^Name=", line) :
                    ionname.append(re.search("Name=(.+)$", line).group(1))

            if toks[0] == "Time":
                if len(toks)-2 != nions:
                    print("Corrupt file", fname, "Wrong number of ions in the header. Trying to recover")
                    # Assume that the Time header is correct:
                    nions = len(toks)-2
                    ioniter = ioniter[:nions]

                if len(ioniter) < nions:
                    warn("Corrupt file " + str(fname) + ": Iterations for all species not recorded, guessing...", 1)
                    while len(ioniter) < nions:
                        ioniter.append(ioniter[-1])

                if len(ionname) < nions:
                    warn("Corrupt file " + str(fname) +  ": Names for all species not recorded, making something up...", 2)
                    while len(ionname) < nions:
                        ionname.append("Ion%d" % (len(ionname)+1,))

                state = 1
                time = []
                data = np.zeros((nions, npoints, self.niter))
                continue

            if state == 1:
                try:
                    newtime = float(toks[0])
                except ValueError:
                    if pointno != npoints:
                        warn("Corrupt file " + fname + " trying to guess number of points", 2)
                        npoints = pointno
                        data.resize((nions, npoints, self.niter)) 
                    time = np.array(time)
                    state = 2
                else:
                    time.append(newtime)
                    pointno += 1

            if state == 2:
                if toks[0] == "Iteration":
                    iterno = int(toks[1])-1
                    if iterno+1 > self.niter:
                        warn("Corrupt file " + fname + " trying to guess number of iterations", 2)
                        #msg = "Corrupt file: " + fname
                        #raise IOError(msg)
                        self.niter = iterno+1
                        data.resize((nions, npoints, self.niter)) 
                    pointno = 0
                    continue
                data[:, pointno, iterno] = [float(x) for x in toks][1:-1]
                pointno += 1

        ioniter = np.array(ioniter)
        # in case of multiple measurements per iteration
        if iterno+1 != self.niter:
            if self.niter % (iterno+1) != 0:
                msg = "Corrupt file: " + fname
                print(("Corrupt file " + fname + " trying to guess number of iterations:" + str(iterno+1)))
                if iterno+1 < self.niter:
                    data = data[:,:,:iterno+1]
                else:
                    newdata = np.zeros((nions, npoints, iterno+1))
                    newdata[:,:,:self.niter] = data
                    print(data, newdata)
                    data = newdata
                    #data.resize((nions, npoints, iterno+1))
                self.niter = iterno+1
            data = data[:,:,:iterno+1]
        
        #print skip_iter, np.shape(skip_iter)
        if len(skip_iter)!=0:
            skip_iter = np.array(skip_iter)
            indices = np.ones(self.niter, dtype=bool)
            indices[skip_iter] = False
            data = data[:,:,indices]

        # XXX frequency is sometimes wrong in the files
        # use some heuristics to estimate the frequency
        # repetition time is usually set in multiples of 0.1s
        measurement_time = np.ceil(time[-1]/0.1)*0.1
        if frequency*measurement_time > 1.1 or frequency*measurement_time < 0.4:
            warn("Recorded frequency in " + fname + " is probably wrong. Using estimate %f" % (1/measurement_time), 1)
            frequency = 1/measurement_time
        # this is later used to estimate Poisson error
        self.total_iterations = ioniter[:,None]*integration*frequency*self.niter

        self.nions = nions
        self.ionname = ionname

        self.time = time
        self.data = data

        self.average()

        if not full_data:
            self.data = None
        self.mask = None

        self.fitfunc = None
        self.fitparam = None
        self.fitcolumns = None
        self.fitmask = slice(None)
        self.fit_t0 = 0

    def average(self):
        data_mean = np.mean(self.data, axis=2)
        data_std = np.std(self.data, axis=2)/np.sqrt(self.niter)

        #print(np.shape(self.data), np.shape(data_mean), np.shape(self.total_iterations))
        data_counts = data_mean*self.total_iterations
        # divide by sqrt(total_iterations) twice - once to get Poisson
        # variance of measured data and once to the error of estimated mean
        # this should be verified, but it is in agreement with errors obtained
        # by treating data as normal variables for large numbers
        data_poiss_err = np.sqrt(np.maximum(data_counts, 3))/self.total_iterations
        # we assume that if 0 counts are observed, 3 counts is within confidence interval

        # we use std error if it is larger than poisson error to capture other sources
        # of error e.g. fluctuations
        data_std = np.maximum(data_std, data_poiss_err)

        self.data_mean = data_mean
        self.data_std = data_std

    def merge(self, rate2):
        self.data_mean = np.concatenate((self.data_mean, rate2.data_mean), axis=1)
        self.data_std = np.concatenate((self.data_std, rate2.data_std), axis=1)
        self.time = np.concatenate((self.time, rate2.time), axis=0)
        #print " ** merging ** "
        #print self.data_mean, self.data_std, self.time



    def poisson_test1(self):
        shape = np.shape(self.data_mean)
        #check only H- XXX
        shape = (1, shape[1])
        pval = np.zeros(shape)
        for specno in range(shape[0]):
            for pointno in range(shape[1]):
                if self.mask != None:
                    dataline = self.data[specno, pointno, self.mask[specno, pointno, :]]
                else:
                    dataline = self.data[specno, pointno, :]
                mean = np.mean(dataline)
                Q = np.sum((dataline-mean)**2)/mean
                niter = len(dataline[~np.isnan(dataline)])
                dof = niter-1
                from scipy.stats import chi2
                chi = chi2.cdf(Q, dof)
                if chi > 0.5: pval[specno, pointno] = (1-chi)*2
                else: pval[specno, pointno] = chi*2
                print((chi, Q, pval[specno, pointno]))
        return np.min(pval)


    def cut3sigma(self, nsigma=3):
        shape = np.shape(self.data)
        self.mask = np.zeros(shape, dtype=bool)
        for specno in range(shape[0]):
            for pointno in range(shape[1]):
                stddev = self.data_std[specno, pointno]*np.sqrt(self.niter)
                low = self.data_mean[specno, pointno] - nsigma*stddev
                high = self.data_mean[specno, pointno] + nsigma*stddev
                dataline = self.data[specno, pointno, :]
                mask = (dataline > low) & (dataline < high)
                #self.data[specno, pointno, ~mask] = float("nan")
                self.mask[specno, pointno, :] = mask
                self.data_mean[specno, pointno] = np.mean(dataline[mask])
                self.data_std[specno, pointno] = np.std(dataline[mask])/np.sqrt(self.niter)
        #data_mean = np.mean(self.data[self.mask], axis=2)
        #data_std = np.std(self.data, axis=2)/np.sqrt(self.niter)
        #print self.data_mean, self.data_std

        #self.data[self.data<120] = 130

    def plot(self, ax=None, show=False, plot_fitfunc=True, symbols=["o", "s", "v", "^", "D", "h"], fitfmt="-", fitcolor=None):
        if ax is None:
            import matplotlib.pyplot as plt
            ax = plt.gca()

        lines = []
        for i in range(self.nions):
            l = ax.errorbar(self.time, self.data_mean[i], yerr=self.data_std[i], label=self.ionname[i],
                    fmt = symbols[i])
            lines.append(l)

        if self.fitfunc != None:
            x = np.linspace(np.min(self.time), np.max(self.time))
            if len(self.fitcolumns) > 1:
                for i, column in enumerate(self.fitcolumns):
                    if fitcolor == None: c = lines[column].get_children()[0].get_color()
                    else: c = fitcolor
                    ax.plot(x, self.fitfunc(self.fitparam, x)[i], fitfmt, c=c)
            else:
                column = self.fitcolumns[0]
                if fitcolor == None: c = lines[column].get_children()[0].get_color()
                else: c = fitcolor
                ax.plot(x, self.fitfunc(self.fitparam, x), fitfmt, c=c)

        if show == True:
            ax.set_yscale("log")
            ax.set_title("p="+str(self.fitparam))
            ax.legend()
            plt.show()

    def _fit(self, fitfunc, p0, columns, mask=slice(None), bounds=None):
        self.fitfunc = fitfunc # store the fitfunc for later
        self.fitcolumns = columns
        def errfunc( p, x, y, xerr):
            sigma_min = 0.01
            retval = (fitfunc(p, x)-y[columns,:])/\
                (xerr[columns,:] + sigma_min)
            #print(p, np.sum(retval**2))
            return retval.ravel()
        args=(self.time[mask], self.data_mean[:,mask], self.data_std[:,mask])
        self.fitparam, sigma, pval = self.fitter(p0, errfunc, args, bounds)
        return self.fitparam, sigma, pval


    def fit_decay(self, p0=[60.0, .1], columns=[0], mask=slice(None)):
        fitfunc = lambda p, x: p[0]*np.exp(-x*p[1])
        return self._fit(fitfunc, p0, columns, mask)

    def fit_ode_mpmath(self, p0=[60.0, .1], columns=[0]):
        from mpmath import odefun
        def fitfunc(p, x):
            eqn = lambda x, y: -p[1]*y
            y0 = p[0]
            f = odefun(eqn, 0, y0)
            g = np.vectorize(lambda x: float(f(x)))
            return g(x)

        return self._fit(fitfunc, p0, columns)


    def fit_ode_scipy(self, p0=[60.0, .1], columns=[0]):
        from scipy.integrate import odeint
        def fitfunc(p, x):
            eqn = lambda y, x: -p[1]*y
            y0 = p[0]
            t = np.r_[0., x]
            y = odeint(eqn, y0, t)
            return y[1:,0]
        return self._fit(fitfunc, p0, columns)


    def fit_inc(self, p0=[1.0, .01, 0.99], columns=[1]):
        #fitfuncinc = lambda p, x: p[0]*(1-np.exp(-x/p[1]))+p[2]
        fitfunc = lambda p, x: -abs(p[0])*np.exp(-x/abs(p[1]))+abs(p[2])
        return self._fit(fitfunc, p0, columns)
    
    def fit_equilib(self, p0=[70.0, .1, 1], columns=[0]):
        fitfunc = lambda p, x: abs(p[0])*np.exp(-x/abs(p[1]))+abs(p[2])
        return self._fit(fitfunc, p0, columns)

    def fitspecial(self, p0, columns=[0,1]):
        def fitfuncspec(self, p, t):
            #KfKb = p[0]/p[1]*p[3]
            #y0 = (p[0] - p[1])*np.exp(-KfKb *(t-p[4])) + p[1]
            #y1 = p[0] - ((p[0] - p[1])*np.exp(-KfKb *(t-p[4])) + p[1])
            #y0 = (p[0] - p[1])*np.exp(-(p[2]+p[3])*(t-p[4])) + p[1]
            #y1 = p[0] - ((p[0] - p[1])*np.exp(-(p[2]+p[3])*(t-p[4])) + p[1])
            #p = A0, B0, kf, kb, t0
            t0 = p[4]
            kt = p[2]+p[3]
            y0 = p[0]/kt*(p[3]+p[2]*np.exp(-kt*(t-t0)))  + p[1]*p[3]/kt*(1-np.exp(-kt*(t-t0)))
            y1 = p[0]/kt*p[2]*(1-np.exp(-kt*(t-t0)))     + p[1]/kt*(p[2]+p[3]*np.exp(-kt*(t-t0)))
            return([y0,y1])
            
        #def errfuncspec(self, p, t, y0, yerr0, y1, yerr1):
        #    y_cal = self.fitfuncspec(p, t)
        #    a = (y_cal[0]-y0)/(yerr0+0.001)
        #    b = (y_cal[1]-y1)/(yerr1+0.001)
        #    #return(np.sqrt(a**2+b**2))
        #    #return(np.sqrt(4*a**2+b**2))
        #    return(a+b)

        return self._fit(fitfunc, p0, columns)
        #args= (self.time, self.data_mean[0,:], self.data_std[0,:], self.data_mean[1,:], self.data_std[1,:])
        #return self.fitter(p0, errfuncspec, args)

    def fitOH(self, p0=[260, 10., 1, 0.01], OH_loss=False, OH_injection=False):
    #def fitOH(self, p0=[260, 1., 1., 0.01], full_output=False):
        #fitfuncinc = lambda p, x: p[0]*(1-np.exp(-x/p[1]))+p[2]
        if OH_loss:
            if OH_injection:
                if len(p0)==4:
                    p0 = p0 + [0]
                fitfunc = lambda p, x: (
                        p[0]*np.exp(-x*p[1]), 
                        p[2]*p[0]/(p[1]-p[3])*(np.exp(-x*(p[3]))-np.exp(-x*p[1])) +\
                        (p[4])*np.exp(-x*(p[3]))
                        )
            else:
                fitfunc = lambda p, x: (
                        p[0]*np.exp(-x*p[1]), 
                        p[2]*p[0]/(p[1]-(p[3]))*(np.exp(-x*(p[3]))-np.exp(-x*p[1])) +\
                        0.*np.exp(-x*(p[3]))
                        )
        else:
            fitfunc = lambda p, x: (
                    p[0]*np.exp(-x*p[1]), 
                    p[2]*p[0]/p[1]*(np.exp(-x*0)-np.exp(-x*p[1])) + p[3]*np.exp(-x*0)
                    )

        return self._fit(fitfunc, p0, columns)
        self.fitfunc = fitfunc  #XXX hack
        errfunc = lambda p, x, y, xerr: (np.hstack(fitfunc(p, x))-np.hstack((y[0,:], y[1,:])))/\
                (np.hstack((xerr[0,:], xerr[1,:]))+0.02)

        args=(self.time, self.data_mean, self.data_std)
        return self.fitter(p0, errfunc, args)


    def fit_change(self, p0=[260, 10., 0.0], columns=[0,1], mask=slice(None), bounds=None, loss=0.):
        # p = [N1(0), r1, N2(0)]
        fitfunc = lambda p, x: (
                np.exp(-x*p[1])*p[0],
                np.exp(-x*loss)*( p[2] + p[0]*p[1]/(loss-p[1])*(np.exp(-x*(p[1]-loss))-1))
                )

        return self._fit(fitfunc, p0, columns, mask, bounds)

    def fit_change_disc(self, p0=[260, 10., 0.0, 1.0], columns=[0,1], mask=slice(None), bounds=None):
        # p = [N1(0), r1, N2(0), disc12]
        fitfunc = lambda p, x: (
                p[0]*np.exp(-x*p[1]),
                (p[0]*(np.exp(-x*0)-np.exp(-x*p[1])) + p[2]*1.)*p[3]
                )

        return self._fit(fitfunc, p0, columns, mask, bounds)


    def fit_H2O(self, p0=[260, 0.1, 0.01, 100, 0.1], t0_subtract=False):
        if t0_subtract:
            t0 = self.time[0]
        else:
            t0 = 0
        def fitfuncinc(p, x):
            return np.hstack((
                abs(p[0])*np.exp(-(x-t0)/abs(p[1])) + abs(p[3]), 
                abs(p[1]*p[0]/p[4])*(1-np.exp(-(x-t0)/abs(p[1]))) + abs(p[2])
                ))
        # assuming r1 = r2  i.e. sum is constant
        self.fitfuncinc = fitfuncinc  #XXX hack
        errfunc = lambda p, x, y, xerr: (fitfuncinc(p, x)-np.hstack((y[0,:], y[1,:])))/\
                (np.hstack((xerr[0,:], xerr[1,:]))+0.02)

        args=(self.time, self.data_mean, self.data_std)

        return self.fitter(p0, errfunc, args)


    def fit_equilib(self, p0=[260, 0.1, 100, 0.01], t0_subtract=False):
        if t0_subtract:
            t0 = self.time[0]
        else:
            t0 = 0
        def fitfuncinc(p, x):
            N10, r1, N20, r2 = p
            C2 = (N10 + N20)/(1+r1/r2)
            C1 = N10 - C2
            return np.hstack((
                C1*np.exp(-(x-t0)*(r1+r2)) + C2,
                -C1*np.exp(-(x-t0)*(r1+r2)) + C2*r1/r2
                ))
        # assuming r1 = r2  i.e. sum is constant
        self.fitfuncinc = fitfuncinc  #XXX hack
        def errfunc(p, x, y, xerr):
            return (fitfuncinc(p, x)-np.hstack((y[0,:], y[1,:])))/\
                (np.hstack((xerr[0,:], xerr[1,:]))+0.02)

        args=(self.time, self.data_mean, self.data_std)

        return self.fitter(p0, errfunc, args)


    def fit_H2O_disc(self, p0=[260, 0.1, 0.01, 100, 0.1, 1.], t0_subtract=False):
    #def fitOH(self, p0=[260, 1., 1., 0.01], full_output=False):
        #fitfuncinc = lambda p, x: p[0]*(1-np.exp(-x/p[1]))+p[2]
        if t0_subtract:
            t0 = self.time[0]
        else:
            t0 = 0
        def fitfuncinc(p, x):
            return np.hstack((
                abs(p[0])*np.exp(-(x-t0)/abs(p[1])) + abs(p[3]), 
                p[5]*( abs(p[1]*p[0]/p[4])*(1-np.exp(-(x-t0)/abs(p[1]))) + p[2] )
                ))
        # assuming r1 = r2  i.e. sum is constant
        self.fitfuncinc = fitfuncinc  #XXX hack
        errfunc = lambda p, x, y, xerr: (fitfuncinc(p, x)-np.hstack((y[0,:], y[1,:])))/\
                (np.hstack((xerr[0,:], xerr[1,:]))+0.02)

        args=(self.time, self.data_mean, self.data_std)

        return self.fitter(p0, errfunc, args)


    def fit_D_H2(self, p0=[2400.0, 3, 0.4, .2, 1.2, 70], column=0):
        from scipy.integrate import odeint
        def fitfunc(p, x):
            disc = p[4]
            eqn = lambda y, x: [\
                    -p[1]*y[0] + p[2]*y[1],\
                    (p[1]*y[0] - (p[2]+p[3])*y[1])/disc\
                    ]
            y0 = [p[0], p[5]]
            t = np.r_[0, x]
            y = odeint(eqn, y0, t)
            return (y[1:,0], y[1:,1])
        self.fitfunc = fitfunc  #XXX hack
        def errfunc( p, x, y, xerr):
            return (np.hstack(fitfunc(p, x))-np.hstack((y[0,:], y[1,:])))/\
                (np.hstack((xerr[0,:], xerr[1,:]))+0.02)
        args=(self.time, self.data_mean, self.data_std)

        return self.fitter(p0, errfunc, args)


    def fit_CO2(self, p0=[150, 0.1, 0.05, 0.1, 0.1]):
        from scipy.integrate import odeint
        def fitfunc(p, x):
            eqn = lambda y, x: [\
                    -(p[1]+p[2])*y[0],\
                    p[1]*y[0],\
                    p[2]*y[0],\
                    ]
            y0 = [p[0], p[3], p[4]]
            t = np.r_[0, x]
            y = odeint(eqn, y0, t)
            return (y[1:,0], y[1:,1], y[1:,2])
        self.fitfunc = fitfunc  #XXX hack
        def errfunc( p, x, y, xerr):
            return (np.hstack(fitfunc(p, x))-np.hstack((y[0,:], y[1,:], y[2,:])))/\
                    (np.hstack((xerr[0,:], xerr[1,:], xerr[2,:]))+0.02)
        args=(self.time, self.data_mean, self.data_std)

        return self.fitter(p0, errfunc, args)



    def fit_CO2_coupled(self, rate2, p0=[150, 0.1, 0.05, 0.1, 0.1, 150, 0.1, 0.05, 0.1], columns=[0, 1, 2]):
        from scipy.integrate import odeint
        def fitfunc(p, x):
            eqn = lambda y, x: [\
                    -(p[1]+p[2])*y[0],\
                    p[1]*y[0],\
                    p[2]*y[0],\
                    ]
            y0 = [p[0], p[4], p[3]]
            t = np.r_[0, x]
            y = odeint(eqn, y0, t)
            return (y[1:,0], y[1:,1], y[1:,2])
        self.fitfunc = fitfunc  #XXX hack
        rate2.fitfunc = fitfunc
        def errfunc( p, x, y, xerr, x2, y2, xerr2):
            p1 = p[:5]
            err1 = (np.vstack(fitfunc(p1, x))-y[columns,:])/\
                    (xerr[columns,:]+0.02)
            p1 = list(p[5:])+[p[4]]
            err2 = (np.vstack(fitfunc(p1, x2))-y2[columns,:])/\
                    (xerr2[columns,:]+0.02)
            return np.hstack((err1.ravel(), err2.ravel()))
        args=(self.time, self.data_mean, self.data_std, rate2.time, rate2.data_mean, rate2.data_std)

        return self.fitter(p0, errfunc, args)

    def fit_change_coupled(self, rate2, p0=[150, 0.1, 0.05, 150, 0.1], colmap=[0,1], loss=None,
            bounds=[
                (0, 1e100, 1e2),\
                (0, 1e100, 1e5),\
                (0, 1e100, 1e4),\
                (0, 1e100, 1e2),\
                (0, 1e100, 1e2)
                        ]\
            ):
        if loss == None:
            fitfunc = lambda p, x: (
                    p[0]*np.exp(-x*p[1]), 
                    p[0]*(np.exp(-x*0)-np.exp(-x*p[1])) + p[2]*1.
                    )
        else:
            fitfunc = lambda p, x: (
                    np.exp(-x*p[1])*p[0], 
                    np.exp(-x*loss)*( p[2] + p[0]*p[1]/(loss-p[1])*(np.exp(-x*(p[1]-p[2]))-1))
                    )
        """
        fitfunc = lambda p, x: (
                p[0]*np.exp(-x*p[1]), 
                p[0]*(np.exp(-x*0)-np.exp(-x*p[1])) + p[2]*1.
                )
        """
        self.fitfunc = fitfunc  #XXX hack
        rate2.fitfunc = fitfunc
        def errfunc( p, x, y, xerr, x2, y2, xerr2):
            p1 = p[:3]
            err1 = (np.hstack(fitfunc(p1, x))-np.hstack((y[colmap[0],:], y[colmap[1],:])))/\
                (np.hstack((xerr[colmap[0],:], xerr[colmap[1],:]))+0.1)
            p1 = list(p[3:])+[p[2]]
            err2 = (np.hstack(fitfunc(p1, x2))-np.hstack((y2[colmap[0],:], y2[colmap[1],:])))/\
                (np.hstack((xerr2[colmap[0],:], xerr2[colmap[1],:]))+0.1)
            return np.hstack((err1, err2))
        args=(self.time, self.data_mean, self.data_std, rate2.time, rate2.data_mean, rate2.data_std)

        return self.fitter(p0, errfunc, args, bounds=bounds)


    def linfit(self, p0=[60.0, 1.0], column=0):
        fitfunc = lambda p, x: p[0]*(1.0 - x*p[1])
        fitfunc = lambda p, x: p[0] - x*p[1]
        self.linfitfunc = fitfunc  #XXX hack
        errfunc = lambda p, x, y, xerr: (fitfunc(p, x)-y)/(xerr+0.2)
        args = (self.time, np.log(self.data_mean[column,:]), self.data_std[column,:]/self.data_mean[column,:])
        return self.fitter(p0, errfunc, args)


class MultiRate:
    def __init__(self, fnames, directory=""):
        if isinstance(fnames, str): fnames = [fnames]
        self.rates = [Rate(directory+fname, full_data=True) for fname in fnames]

        # if True, a normalization factor for each rate with respect to rates[0] is a free fitting param
        self.normalized = True
        self.norms = [1]*len(self.rates)

        self.fitfunc = None
        self.fitparam = None
        self.fitcolumns = None
        self.fitmask = slice(None)

    def plot(self, ax=None, show=False, plot_fitfunc=True, symbols=["o", "s", "v", "^", "D", "h"],\
            fitfmt="-", fitcolor=None, hide_uncertain=False, plot_columns=None):
        if ax is None:
            import matplotlib.pyplot as plt
            ax = plt.gca()

        lines = {}
        if plot_columns is None: plot_columns = range(self.rates[0].nions)
        for i in plot_columns:
            l = None
            for j, rate in enumerate(self.rates):
                norm = 1/self.norms[j]

                I = rate.data_std[i] < rate.data_mean[i] if hide_uncertain else slice(None)
                if l==None:
                    l = ax.errorbar(rate.time[I], rate.data_mean[i][I]*norm, yerr=rate.data_std[i][I]*norm, label=rate.ionname[i],
                        fmt = symbols[i], markeredgewidth=0)
                    color = l.get_children()[0].get_color()
                else:
                    l = ax.errorbar(rate.time[I], rate.data_mean[i][I]*norm, yerr=rate.data_std[i][I]*norm,
                        fmt = symbols[i], color=color, markeredgewidth=0)
            lines[i] = l

        # plot sum
        for j, rate in enumerate(self.rates):
            # calculate the sum over the plotted data only
            S = np.sum(rate.data_mean[plot_columns], axis=0)
            label = "sum" if j==0 else None
            ax.plot(rate.time, S/self.norms[j], ".", c="0.5", label=label)


        if self.fitfunc != None:
            mintime = np.min([np.min(r.time[self.fitmask]) for r in self.rates])
            maxtime = np.max([np.max(r.time[self.fitmask]) for r in self.rates])
            x = np.logspace(np.log10(mintime), np.log10(maxtime), 500)-self.fit_t0
            x = x[x>=0.]

            fit = self.fitfunc(self.fitparam, x)
            for i, column in enumerate(self.fitcolumns):
                if column not in plot_columns: continue
                if fitcolor == None: c = lines[column].get_children()[0].get_color()
                else: c = fitcolor
                ax.plot(x+self.fit_t0, fit[i], fitfmt, c=c)
            if len(self.fitcolumns) > 1:
                ax.plot(x+self.fit_t0, np.sum(fit, axis=0), c="k")

        if show == True:
            ax.set_yscale("log")
            ax.legend()
            plt.show()

        return ax


    def _fit(self, fitfunc, p0, columns, mask=slice(None), t0=0., boundweight=1e3):
        self.fitfunc = fitfunc # store the fitfunc for later
        self.fitcolumns = columns
        self.fit_t0 = t0
        self.fitmask = mask

        if type(p0) is dict:
            p0 = dict2Params(p0)
        else:
            p0 = p0.copy()

        # use custom implementation of bounded parameters, which can
        # estimate errors even if the parameter is "forced" outside the interval
        # idea: detect if fitted parameter is close to boundary, then make it fixed...
        bounds = {}
        for key, p in p0.items():
            if np.any(np.isfinite([p.min, p.max])):
                bounds[key] = (p.min, p.max, boundweight)
                p.set(min=-np.inf, max=np.inf)

        def errfunc( p, x, y, xerr, norm=1):
            sigma_min = 0.01
            res = (fitfunc(p, x)*norm-y[columns,:])/\
                (xerr[columns,:] + sigma_min)
            return res.ravel()

        def errfunc_multi(p, rates):
            err = []
            for i, rate in enumerate(rates):
                norm = p["n%d"%i].value if (i>0 and self.normalized) else 1
                err.append(errfunc(p, rate.time[mask] - t0, rate.data_mean[:,mask], rate.data_std[:,mask], norm))

            penalty = [weight*(np.fmax(lo-p[key], 0) + np.fmax(0, p[key]-hi))\
                        for key, (lo, hi, weight) in bounds.items()]
            err.append(penalty)

            #print("err = ", np.sum(np.hstack(err)**2))
            return np.hstack(err)

        # If needed, the normalization factors are appended to the list of
        # fitting parameters
        if self.normalized:
            for i in range(1,len(self.rates)): p0.add("n%d"%i, value=1)

        self.fitparam, pval, result = fitter(p0, errfunc_multi, (self.rates,))

        # extract the normalization factors
        if self.normalized:
            for i in range(1,len(self.rates)): self.norms[i] = self.fitparam["n%d"%i].value

        return self.fitparam, pval, result


    def fit_decay(self, p0, columns=[0], mask=slice(None), t0=0.):

        def fitfunc (p, x):
            N0 = p["N0"].value
            rate = p["rate"].value

            return (N0*np.exp(-x*rate), )

        return self._fit(fitfunc, p0, columns, mask, t0)


    def fit_change(self, p0, columns=[0,1], mask=slice(None), bounds=None, t0=0., loss=0.):

        def fitfunc(p, x):
            N0 = p["N0"].value
            N1 = p["N1"].value
            rate = p["rate"].value
            return (
                np.exp(-x*rate)*N0,
                np.exp(-x*loss)*(N1 + N0*rate/(loss-rate)*(np.exp(-x*(rate-loss))-1))
                )

        return self._fit(fitfunc, p0, columns, mask, t0)


    def fit_change_channel(self, p0, columns=[0,1], mask=slice(None), bounds=None, t0=0.):

        def fitfunc(p, x):
            N0 = p["N0"].value
            N1 = p["N1"].value
            rate = p["rate"].value
            bratio = p["bratio"].value
            return (
                np.exp(-x*rate)*N0,
                N0*bratio*(1-np.exp(-x*rate)) + N1
                )

        return self._fit(fitfunc, p0, columns, mask, t0)

    def fit_NH(self, p0={
        "N": 100.,          "NH": 10.,
        "NH2": 1.,          "NH3": 1.,
        "H3": 10.,          "N15":10.,
        "rNH":1.,          "rNH2":10.,
        "rH3":1,            "rNH3":10,
        "rH3d":1},\
            columns=[0,1,2,3,4], mask=slice(None), t0=0):

        from scipy.integrate import odeint
        specnames = ["N", "NH", "NH2", "NH3", "H3", "N15"]
        ratenames = ["rNH", "rNH2", "rH3", "rNH3", "rH3d"]

        p0 = dict2Params(p0)
        for key in p0: p0[key].set(min=0)
        def fitfunc(p, x):
            rNH, rNH2, rH3, rNH3, rH3d = [p[name].value for name in ratenames]
            N, NH, NH2, NH3, H3, N15 = range(6)
            eqn = lambda y, x: [\
                    # N+
                    -rNH*y[N],\
                    # NH+
                    -(rNH2 + rH3)*y[NH] + rNH*y[N],\
                    # NH2+
                    rNH2*y[NH] - rNH3*y[NH2],\
                    # NH3+
                    rNH3*y[NH2],\
                    # H3+
                    rH3*y[NH] - rH3d*y[H3],\
                    # 15N+
                    -rNH*y[N15],
                    ]
            y0 = [p[name].value for name in specnames]
            t = np.r_[0, x]
            y = odeint(eqn, y0, t, mxstep=10000)
            res = y[1:,:5]
            res[:,1] += y[1:,N15] # add the relaxed and excite NH3+
            return res.T

        return self._fit(fitfunc, p0, columns, mask, t0)


    def fit_NHn_long(self, p0={
        "N": 100.,          "NH": 10.,
        "NH2": 1.,          "NH3": 1.,
        "NH4": .1,          "H3": 10.,
        "rNH":1.,           "rNH2":10.,
        "rH3":1,            "rNH3":10,
        "rNH4":1,           "rH3d":1,
        "rNH3rel":1,        "rNH4exc":10},\
            columns=[0,1,2,3,4,5], mask=slice(None), t0=0, discrimination=False, NH3loss=0.05, H3disc=1.):
        from scipy.integrate import odeint
        if discrimination is True:
            raise NotImplementedError("discrimination fit in fit_NHn_long not implemented")

        p0 = dict2Params(p0)
        for key in p0: p0[key].set(min=0)

        def fitfunc(p, x):
            N, NH, NH2, NH3, NH4, H3, NH3e = range(7)
            eqn = lambda y, x: [\
                    # N+
                    -p["rNH"]*y[N],\
                    # NH+
                    p["rNH"]*y[N] - p["rH3"]*y[NH] - p["rNH2"]*y[NH],\
                    # NH2+
                    p["rNH2"]*y[NH] - p["rNH3"]*y[NH2],\
                    # NH3+ relaxed
                    p["rNH3rel"]*y[NH3e] - p["rNH4"]*y[NH3] - NH3loss*y[NH3],\
                    # NH4+
                    p["rNH4"]*y[NH3] + p["rNH4exc"]*y[NH3e],\
                    # H3+
                    p["rH3"]*y[NH] - p["rH3d"]*y[H3],\
                    # excited NH3+
                    p["rNH3"]*y[NH2] - p["rNH3rel"]*y[NH3e] - p["rNH4exc"]*y[NH3e],\
                    ]
            y0 = [p["N"], p["NH"], p["NH2"], p["NH3"], p["NH4"], p["H3"], 0.]
            t = np.r_[0, x]
            y = odeint(eqn, y0, t, mxstep=10000)
            res = y[1:,[0,1,2,3,4,5]]
            res[:,3] += y[1:,NH3e] # sum the relaxed and excited NH3+
            #res *= np.array([1] + list(disc))
            res[:,H3] *= H3disc
            return res.T

        return self._fit(fitfunc, p0, columns, mask, t0)


    def fit_NHn_short(self, p0={
        "N":400.,       "NH":.1,
        "NH2":.1,       "NH3":.1,
        "H3":.1,        "rNH":10.,
        "rNH2":100.,    "rNH3":100.,
        "rNH4":10.,     "rH3":10,
        "rH3d":10.
        },\
            columns=[0,1,2,3,5], mask=slice(None), t0=0, H3disc = 1.):
        from scipy.integrate import odeint

        #[400, 10., 100., 100., 10., 10., 10., .1, .1, .1, .1]
        #pnames = ["NH+ rate", "NH2+ rate", "NH3+ exc rate", "NH4+ rate", "H3+ rate", "-H3+ rate",\
        #                "NH+(0)", "NH2+(0)", "NH3+(0)", "H3+(0)"]
        p0 = dict2Params(p0)
        for key in p0: p0[key].set(min=0)

        def fitfunc(p, x):
            N, NH, NH2, NH3, H3, NH4 = range(6)
            eqn = lambda y, x: [\
                    # N+
                    -p["rNH"]*y[N],\
                    # NH+
                    p["rNH"]*y[N] - p["rH3"]*y[NH] - p["rNH2"]*y[NH],\
                    # NH2+
                    p["rNH2"]*y[NH] - p["rNH3"]*y[NH2],\
                    # NH3+ relaxed
                    p["rNH3"]*y[NH2] - p["rNH4"]*y[NH3],\
                    # H3+
                    p["rH3"]*y[NH] - p["rH3d"]*y[H3],\
                    ]
            y0 = [p["N"], p["NH"], p["NH2"], p["NH3"], p["H3"]]
            t = np.r_[0, x]
            y = odeint(eqn, y0, t, mxstep=10000)
            res = y[1:,[0,1,2,3,4]]
            res[:,H3] *= H3disc
            return res.T

        return self._fit(fitfunc, p0, columns, mask, t0)

    def fit_NHn_nodisc_short(self, p0=[400, 10., 100., 100., 10., 10., 10., .1, .1, .1, .1],\
            columns=[0,1,2,3,5], mask=slice(None), t0=0, H3disc = 1.):
        from scipy.integrate import odeint

        def fitfunc(p, x):

            if len(p)>11: raise RuntimeError("fitfunc: too many parameters" + str(p))
            #print(", ".join("%7.2f" % ii for ii in p))
            N, NH, NH2, NH3, H3, NH4 = range(6)
            eqn = lambda y, x: [\
                    # N+
                    -p[1]*y[N],\
                    # NH+
                    (p[1]*y[N] - p[2]*y[NH] - p[5]*y[NH]),\
                    # NH2+
                    (p[2]*y[NH] - p[3]*y[NH2]),\
                    # NH3+ relaxed
                    (p[3]*y[NH2] - p[4]*y[NH3]),\
                    # H3+
                    (p[5]*y[NH] - p[6]*y[H3]),\
                    ]
            y0 = [p[0], p[7], p[8], p[9], p[10]]
            t = np.r_[0, x]
            y = odeint(eqn, y0, t, mxstep=10000)
            res = y[1:,[0,1,2,3,4]]
            res[:,H3] *= H3disc
            return res.T


        bounds = [(0, 1e9, 1e3)]*len(p0)

        return self._fit(fitfunc, p0, columns, mask, bounds, t0)

    def fitOH(self, p0=[10., 1, 0.01], nions=100., OH_loss=False, OH_injection=False):
    #def fitOH(self, p0=[260, 1., 1., 0.01], full_output=False):
        #fitfuncinc = lambda p, x: p[0]*(1-np.exp(-x/p[1]))+p[2]
        nrates = len(self.rates)
        if OH_loss:
            if OH_injection:
                if len(p0)==3:
                    p0 = p0 + [0]
                fitfunc = lambda p, x: (
                        p[0]*np.exp(-x*p[1]), 
                        p[2]*p[0]/(p[1]-p[3])*(np.exp(-x*(p[3]))-np.exp(-x*p[1])) +\
                        (p[4])*np.exp(-x*(p[3]))
                        )
            else:
                fitfunc = lambda p, x: (
                        p[0]*np.exp(-x*p[1]), 
                        p[2]*p[0]/(p[1]-(p[3]))*(np.exp(-x*(p[3]))-np.exp(-x*p[1])) +\
                        0.*np.exp(-x*(p[3]))
                        )
        else:
            fitfunc = lambda p, x: (
                    p[0]*np.exp(-x*p[1]), 
                    p[2]*p[0]/p[1]*(np.exp(-x*0)-np.exp(-x*p[1])) + p[3]*np.exp(-x*0)
                    )
        self.fitfunc = fitfunc  #XXX hack
        errfunc = lambda p, x, y, xerr: (np.hstack(fitfunc(p, x))-np.hstack((y[0,:], y[1,:])))/\
                (np.hstack((xerr[0,:], xerr[1,:]))+0.02)


        def errfunc_multi(p, rates):
            # p[0] is normalization factor (# of ions)
            err = []
            for i in range(nrates):
                pi = list([p[i]])+list(p[nrates:])
                err.append(errfunc(pi, rates[i].time, rates[i].data_mean, rates[i].data_std))
            return np.hstack(err)


        p0 = [nrates]*len(self.rates) + p0
        return self.fitter(p0, errfunc_multi, (self.rates,))


    def fit_D_H2(self, p0=[3, 0.4, .2, 1.2, 70], nions=2400, column=0):
        print(p0)
        from scipy.integrate import odeint
        nrates = len(self.rates)
        def fitfunc(p, x):
            disc = p[4]
            eqn = lambda y, x: [\
                    -p[1]*y[0] + p[2]*y[1],\
                    (p[1]*y[0] - (p[2]+p[3])*y[1])/disc\
                    ]
            y0 = [p[0], p[5]]
            t = np.r_[0, x]
            y = odeint(eqn, y0, t)
            return (y[1:,0], y[1:,1])
        self.fitfunc = fitfunc  #XXX hack
        def errfunc( p, x, y, xerr):
            return (np.hstack(fitfunc(p, x))-np.hstack((y[0,:], y[1,:])))/\
                (np.hstack((xerr[0,:], xerr[1,:]))+0.02)

        def errfunc_multi(p, rates):
            # p[0] is normalization factor (# of ions)
            err = []
            for i in range(nrates):
                pi = list([p[i]])+list(p[nrates:])
                err.append(errfunc(pi, rates[i].time, rates[i].data_mean, rates[i].data_std))
            #print "err = ", np.sum(np.hstack(err)**2)
            return np.hstack(err)


        p0 = [nions]*nrates + list(p0)
        return self.fitter(p0, errfunc_multi, (self.rates,))



#XXX attention, new fitting methods return rates instead of taus!!!
class Labbook:
    def __init__(self, fname, datename, direc="../Rate", fmt=[("id", np.str_, 2), ("T", np.float_), ("shut", np.str_, 1), ("Ubar", np.int_), ("gid", np.int_)], full_data=True):
        self.labbook = np.loadtxt(fname, fmt, comments="#")
        self.datename = datename
        self.full_data = full_data
        self.opened = (self.labbook["shut"] == "O")
        self.laser = (self.labbook["shut"] == "L")
        self.bg = (self.labbook["shut"] == "C")
        self.direc = direc

    def fit(self):
        data = None
        index = None
        for index in range(len(self.labbook)):
            i = self.labbook[index]
            ratefile = self.direc + "/r" + self.datename + "_"+i[0]+".dat"
            try:
                rate = Rate(ratefile, self.full_data)
            except (IOError):
                print("Unreadable file " + ratefile)
                continue
                #rate.cut3sigma()
                #rate.poisson_test1()

            try:
                tau, tauerr = rate.fit()
            except (RuntimeError):
                if i["shut"] == "C":
                    try:
                        tau, tauerr = rate.linfit()
                    except (RuntimeError):
                        pass
                else:
                    continue

            if abs(tauerr) > abs(tau):
                try:
                    tau, tauerr = rate.linfit()
                except (RuntimeError):
                    pass

            line = np.r_[tau, tauerr]
            if data is not None:
                data = np.vstack((data, line))
                indices = np.vstack((indices, index))
            else:
                data = line
                indices = index
            print(i[0], tau)

        if data is None:
            raise RuntimeError("No data fitted in date %s" % (self.datename,))

        rates = 1.0/data[:,0]
        rateerrs = data[:,1]/data[:,0]**2

        #drop negative rates
        #rates[rates<0] = 0.0

        ii = self.labbook[indices]["T"][:,0]
        self.data = np.vstack((ii, rates, rateerrs)).T
        self.labbook = self.labbook[indices]
        self.opened = self.opened[indices][:,0]
        self.laser = self.laser[indices][:,0]
        self.bg = self.bg[indices][:,0]
        return self.data, self.labbook

    def bg_substract(self):
        opened = (self.labbook["shut"] == "O")[:,0]
        for i in range(len(self.labbook)):
            if not opened[i]: continue
            gid = self.labbook["gid"][i]
            indices = (self.labbook["gid"] == gid)[:,0] & ~opened
            if gid == 0 or len(self.data[indices,1]) == 0: continue
            bgs = np.mean(self.data[indices,1])
            bgerrs = np.sqrt(np.sum(self.data[indices,2]**2)/len(self.data[indices,2]))
            #bgerrs = np.std(data[indices,2])/np.sqrt(len(data[indices,2]))
            self.data[i, 1] -= bgs
            self.data[i, 2] = np.sqrt(self.data[i,2]**2 + bgerrs**2)
        return self.data, self.labbook

    def merge_points(self, mask=None):
        if mask==None: mask = np.ones(len(self.opened), dtype=bool)
        # beware, std deviation is returned instead of mean error
        gids = set(self.labbook["gid"][:,0])
        #opened = (self.labbook["shut"] == "O")[:,0]
        data2 = self.data[0,:]
        labbook2 = self.labbook[0]
        for gid in gids:
            Oindices = (self.labbook["gid"] == gid)[:,0] & self.opened & mask
            Cindices = (self.labbook["gid"] == gid)[:,0] & self.bg & mask
            Lindices = (self.labbook["gid"] == gid)[:,0] & self.laser & mask
            for indices in [Oindices, Cindices, Lindices]:
                litem = self.labbook[indices]
                if len(litem) > 0:
                    item = np.mean(self.data[indices,:], axis=0)
                    item[2] = np.std(self.data[indices,1])
                    data2 = np.vstack((data2, item))
                    labbook2 = np.vstack((labbook2, litem[0]))

        #data2 = data2[~np.isnan(data2[:,0]),:]
        labbook2 = labbook2[1:]
        data2 = data2[1:]
        self.labbook_merged = labbook2
        self.data_merged = data2
        self.opened_merged = (labbook2["shut"] == "O")[:,0]
        self.laser_merged = (labbook2["shut"] == "L")[:,0]
        self.bg_merged = (labbook2["shut"] == "C")[:,0]

        #backward compatibility:
        self.opened2 = self.opened_merged
        return data2, labbook2

    def print_summary(self):
        for i in range(len(self.data)):
            print((self.labbook["id"][i], self.labbook["shut"][i], self.data[i]))

    def mask(self, skippts = []):
        mask = np.ones(len(self.opened), dtype=bool)
        for i in skippts:
            mask[(self.labbook["id"] == "%.2d" % (i,))[:,0]] = False
        return mask

    def normalize_pressure(self):
        self.data[self.opened,1] = \
                self.data[self.opened,1]/self.labbook["Ubar"][self.opened][:,0]*1050

    def data_process(self, normalize_pressure=True, skippts=[]):
        self.fit()
        self.bg_substract()
        if normalize_pressure: self.normalize_pressure()
        return self.data, self.opened, self.mask(skippts)<|MERGE_RESOLUTION|>--- conflicted
+++ resolved
@@ -6,26 +6,6 @@
 # 2015-01-28 Simplified fitting again. Needs more work
 # 2015-03-02 Added functions for number density calculation
 
-<<<<<<< HEAD
-=======
-def concentration(temp, Paml22PT, f_22PT, PamlSIS=0., f_SIS=0., amltemp=300):
-    """Calculate number density in cm^-3 from pressure in Pa"""
-    k_B = 1.3806488e-23
-    # check the role of amltemp
-    return (Paml22PT*f_22PT + PamlSIS*f_SIS)/k_B/np.sqrt(amltemp*temp)/10000
-
-def concentrationD2(temp, Paml22PT, PamlSIS=0., f_D2_22PT=56, f_D2_SIS = 1.4):
-    return concentration(temp, Paml22PT, f_D2_22PT, PamlSIS, f_D2_SIS)
-
-def concentrationH2(temp, Paml22PT, PamlSIS, f_H2_22PT=38.2, f_H2_SIS=1.4):
-    return concentration(temp, Paml22PT, f_H2_22PT, PamlSIS, f_H2_SIS)
-
-def concentrationHe(temp, Paml22PT, PamlSIS, f_He_22PT=140.):
-    #f_22PT = 140.      # calibration from 2013-02-22
-    f_SIS = 5.          # rough estimate, mostly negligible
-    return concentration(temp, Paml22PT, f_He_22PT, PamlSIS, f_SIS)
-
->>>>>>> 8a8aa18d
 _verbosity = 2
 def set_verbosity(level):
     """
